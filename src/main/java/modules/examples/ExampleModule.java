package modules.examples;

import java.util.Properties;
import java.util.Scanner;

import base.workbench.ModuleRunner;
import modules.CharPipe;
import modules.InputPort;
import modules.ModuleImpl;
import modules.OutputPort;

import common.parallelization.CallbackReceiver;

public class ExampleModule extends ModuleImpl {
	
	// Define property keys (every setting has to have a unique key to associate it with)
	public static final String PROPERTYKEY_DELIMITER_A = "delimiter A";
	public static final String PROPERTYKEY_DELIMITER_B = "delimiter B";
	public static final String PROPERTYKEY_DELIMITER_OUTPUT = "delimiter out";
	
	// Define I/O IDs (must be unique for every input or output)
	private static final String ID_INPUT_A = "input A";
	private static final String ID_INPUT_B = "input B";
	private static final String ID_OUTPUT_ENTWINED = "entwined";
	private static final String ID_OUTPUT_ENTWINED_CAPITALISED = "capitals";
	
	// Local variables
	private String inputdelimiter_a;
	private String inputdelimiter_b;
	private String outputdelimiter;
	
<<<<<<< HEAD
	private int someInteger = 123;
=======
	private int someInteger = 23;
>>>>>>> 254d661d

	// Main method for stand-alone execution
	public static void main(String[] args) throws Exception {
		ModuleRunner.runStandAlone(ExampleModule.class, args);
	}
	
	public ExampleModule(CallbackReceiver callbackReceiver,
			Properties properties) throws Exception {
		
		// Call parent constructor
		super(callbackReceiver, properties);
		
		// Add module description
		this.setDescription("<p>Segments two inputs and entwines them.</p><p>Among other things, you can use it<br/><ul><li>as a template to base your own modules on,</li><li>to review basic practices, like I/O,</li><li>and to get an overview of the standard implementations needed.</li></ul></p>");
		
		// You can override the automatic category selection (for example if a module is to be shown in "deprecated")
		//this.setCategory("Examples");

		// Add property descriptions (obligatory for every property!)
		this.getPropertyDescriptions().put(PROPERTYKEY_DELIMITER_A, "Regular expression to use as segmentation delimiter for input A");
		this.getPropertyDescriptions().put(PROPERTYKEY_DELIMITER_B, "Regular expression to use as segmentation delimiter for input B");
		this.getPropertyDescriptions().put(PROPERTYKEY_DELIMITER_OUTPUT, "String to insert as segmentation delimiter into the output");
		
		// Add property defaults (_should_ be provided for every property)
		this.getPropertyDefaultValues().put(ModuleImpl.PROPERTYKEY_NAME, "Example Module"); // Property key for module name is defined in parent class
		this.getPropertyDefaultValues().put(PROPERTYKEY_DELIMITER_A, "[\\s]+");
		this.getPropertyDefaultValues().put(PROPERTYKEY_DELIMITER_B, "[\\s]+");
		this.getPropertyDefaultValues().put(PROPERTYKEY_DELIMITER_OUTPUT, "\t");
		
		// Define I/O
		/*
		 * I/O is structured into separate ports (input~/output~).
		 * Every port can support a range of pipe types (currently
		 * byte or character pipes). Output ports can provide data
		 * to multiple pipe instances at once, input ports can
		 * in contrast only obtain data from one pipe instance.
		 */
		InputPort inputPort1 = new InputPort(ID_INPUT_A, "Plain text character input A.", this);
		inputPort1.addSupportedPipe(CharPipe.class);
		InputPort inputPort2 = new InputPort(ID_INPUT_B, "Plain text character input B.", this);
		inputPort2.addSupportedPipe(CharPipe.class);
		OutputPort outputPort = new OutputPort(ID_OUTPUT_ENTWINED, "Plain text character output.", this);
		outputPort.addSupportedPipe(CharPipe.class);
		OutputPort capsOutputPort = new OutputPort(ID_OUTPUT_ENTWINED_CAPITALISED, "Plain text character output (all uppercase).", this);
		capsOutputPort.addSupportedPipe(CharPipe.class);
		
		// Add I/O ports to instance (don't forget...)
		super.addInputPort(inputPort1);
		super.addInputPort(inputPort2);
		super.addOutputPort(outputPort);
		super.addOutputPort(capsOutputPort);
		
	}

	@Override
	public boolean process() throws Exception {
		
		/*
		 * This module doesn't do much useful processing.
		 * It reads from two inputs, segments them via
		 * the specified delimiters and entwines the
		 * result.
		 * Just used to exemplify a basic module. 
		 */
		
		// Construct scanner instances for input segmentation
		Scanner inputAScanner = new Scanner(this.getInputPorts().get(ID_INPUT_A).getInputReader());
		inputAScanner.useDelimiter(this.inputdelimiter_a);
		Scanner inputBScanner = new Scanner(this.getInputPorts().get(ID_INPUT_B).getInputReader());
		inputBScanner.useDelimiter(this.inputdelimiter_b);
		
		// Input read loop
		while (true){
			
			// Check for interrupt signal
			if (Thread.interrupted()) {
				inputAScanner.close();
				inputBScanner.close();
				this.closeAllOutputs();
				throw new InterruptedException("Thread has been interrupted.");
			}
			
			// Check whether input A has more segments
			if (inputAScanner.hasNext()){
				// Determine next segment
				String inputASegment = inputAScanner.next();
				// Write to outputs
				this.getOutputPorts().get(ID_OUTPUT_ENTWINED).outputToAllCharPipes(inputASegment.concat(outputdelimiter));
				this.getOutputPorts().get(ID_OUTPUT_ENTWINED_CAPITALISED).outputToAllCharPipes(inputASegment.concat(outputdelimiter).toUpperCase());
			}
			
			// Check whether input B has more segments
			if (inputBScanner.hasNext()){
				// Determine next segment
				String inputBSegment = inputBScanner.next();
				// Write to outputs
				this.getOutputPorts().get(ID_OUTPUT_ENTWINED).outputToAllCharPipes(inputBSegment.concat(outputdelimiter));
				this.getOutputPorts().get(ID_OUTPUT_ENTWINED_CAPITALISED).outputToAllCharPipes(inputBSegment.concat(outputdelimiter).toUpperCase());
			}
			
			
			// If none of the inputs has any more segments, break the loop
			if (!(inputAScanner.hasNext() && inputBScanner.hasNext()))
				break;
		}

		/*
		 * Close input scanners. NOTE: A module should not attempt to close its
		 * inputs before the module providing it has done so itself! Please
		 * either leave open any readers that would close the underlying
		 * this.getInputPorts().get().getInputReader() (or getInputStream()
		 * respectively) or only do so after you can be sure that the providing
		 * module has already closed them (like in this instance).
		 */
		inputAScanner.close();
		inputBScanner.close();
		
		// Close outputs (important!)
		this.closeAllOutputs();
		
		
		
		// Done
		return true;
	}
	
	@Override
	public void applyProperties() throws Exception {
		
		// Set defaults for properties not yet set
		super.setDefaultsIfMissing();
		
		// Apply own properties
		this.inputdelimiter_a = this.getProperties().getProperty(PROPERTYKEY_DELIMITER_A, this.getPropertyDefaultValues().get(PROPERTYKEY_DELIMITER_A));
		this.inputdelimiter_b = this.getProperties().getProperty(PROPERTYKEY_DELIMITER_B, this.getPropertyDefaultValues().get(PROPERTYKEY_DELIMITER_B));
		this.outputdelimiter = this.getProperties().getProperty(PROPERTYKEY_DELIMITER_OUTPUT, this.getPropertyDefaultValues().get(PROPERTYKEY_DELIMITER_OUTPUT));
		
		// Apply parent object's properties (just the name variable actually)
		super.applyProperties();
	}

}<|MERGE_RESOLUTION|>--- conflicted
+++ resolved
@@ -29,11 +29,7 @@
 	private String inputdelimiter_b;
 	private String outputdelimiter;
 	
-<<<<<<< HEAD
-	private int someInteger = 123;
-=======
 	private int someInteger = 23;
->>>>>>> 254d661d
 
 	// Main method for stand-alone execution
 	public static void main(String[] args) throws Exception {
