package modules.examples;

import java.util.Properties;
import java.util.Scanner;

import base.workbench.ModuleRunner;
import modules.CharPipe;
import modules.InputPort;
import modules.ModuleImpl;
import modules.OutputPort;

import common.parallelization.CallbackReceiver;

public class ExampleModule extends ModuleImpl {
	
	// Define property keys (every setting has to have a unique key to associate it with)
	public static final String PROPERTYKEY_DELIMITER_A = "delimiter A";
	public static final String PROPERTYKEY_DELIMITER_B = "delimiter B";
	public static final String PROPERTYKEY_DELIMITER_OUTPUT = "delimiter out";
	
	// Define I/O IDs (must be unique for every input or output)
	private static final String ID_INPUT_A = "input A";
	private static final String ID_INPUT_B = "input B";
	private static final String ID_OUTPUT_ENTWINED = "entwined";
	private static final String ID_OUTPUT_ENTWINED_CAPITALISED = "capitals";
	
	// Local variables
	private String inputdelimiter_a;
	private String inputdelimiter_b;
	private String outputdelimiter;
	
<<<<<<< HEAD
	private int someInteger = 13;
=======
	private int someInteger = 44;
>>>>>>> dc07491e

	// Main method for stand-alone execution
	public static void main(String[] args) throws Exception {
		ModuleRunner.runStandAlone(ExampleModule.class, args);
	}
	
	public ExampleModule(CallbackReceiver callbackReceiver,
			Properties properties) throws Exception {
		
		// Call parent constructor
		super(callbackReceiver, properties);
		
		// Add module description
		this.setDescription("<p>Segments two inputs and entwines them.</p><p>Among other things, you can use it<br/><ul><li>as a template to base your own modules on,</li><li>to review basic practices, like I/O,</li><li>and to get an overview of the standard implementations needed.</li></ul></p>");
		
		// You can override the automatic category selection (for example if a module is to be shown in "deprecated")
		//this.setCategory("Examples");

		// Add property descriptions (obligatory for every property!)
		this.getPropertyDescriptions().put(PROPERTYKEY_DELIMITER_A, "Regular expression to use as segmentation delimiter for input A");
		this.getPropertyDescriptions().put(PROPERTYKEY_DELIMITER_B, "Regular expression to use as segmentation delimiter for input B");
		this.getPropertyDescriptions().put(PROPERTYKEY_DELIMITER_OUTPUT, "String to insert as segmentation delimiter into the output");
		
		// Add property defaults (_should_ be provided for every property)
		this.getPropertyDefaultValues().put(ModuleImpl.PROPERTYKEY_NAME, "Example Module"); // Property key for module name is defined in parent class
		this.getPropertyDefaultValues().put(PROPERTYKEY_DELIMITER_A, "[\\s]+");
		this.getPropertyDefaultValues().put(PROPERTYKEY_DELIMITER_B, "[\\s]+");
		this.getPropertyDefaultValues().put(PROPERTYKEY_DELIMITER_OUTPUT, "\t");
		
		// Define I/O
		/*
		 * I/O is structured into separate ports (input~/output~).
		 * Every port can support a range of pipe types (currently
		 * byte or character pipes). Output ports can provide data
		 * to multiple pipe instances at once, input ports can
		 * in contrast only obtain data from one pipe instance.
		 */
		InputPort inputPort1 = new InputPort(ID_INPUT_A, "Plain text character input A.", this);
		inputPort1.addSupportedPipe(CharPipe.class);
		InputPort inputPort2 = new InputPort(ID_INPUT_B, "Plain text character input B.", this);
		inputPort2.addSupportedPipe(CharPipe.class);
		OutputPort outputPort = new OutputPort(ID_OUTPUT_ENTWINED, "Plain text character output.", this);
		outputPort.addSupportedPipe(CharPipe.class);
		OutputPort capsOutputPort = new OutputPort(ID_OUTPUT_ENTWINED_CAPITALISED, "Plain text character output (all uppercase).", this);
		capsOutputPort.addSupportedPipe(CharPipe.class);
		
		// Add I/O ports to instance (don't forget...)
		super.addInputPort(inputPort1);
		super.addInputPort(inputPort2);
		super.addOutputPort(outputPort);
		super.addOutputPort(capsOutputPort);
		
	}

	@Override
	public boolean process() throws Exception {
		
		/*
		 * This module doesn't do much useful processing.
		 * It reads from two inputs, segments them via
		 * the specified delimiters and entwines the
		 * result.
		 * Just used to exemplify a basic module. 
		 */
		
		// Construct scanner instances for input segmentation
		Scanner inputAScanner = new Scanner(this.getInputPorts().get(ID_INPUT_A).getInputReader());
		inputAScanner.useDelimiter(this.inputdelimiter_a);
		Scanner inputBScanner = new Scanner(this.getInputPorts().get(ID_INPUT_B).getInputReader());
		inputBScanner.useDelimiter(this.inputdelimiter_b);
		
		// Input read loop
		while (true){
			
			// Check for interrupt signal
			if (Thread.interrupted()) {
				inputAScanner.close();
				inputBScanner.close();
				this.closeAllOutputs();
				throw new InterruptedException("Thread has been interrupted.");
			}
			
			// Check whether input A has more segments
			if (inputAScanner.hasNext()){
				// Determine next segment
				String inputASegment = inputAScanner.next();
				// Write to outputs
				this.getOutputPorts().get(ID_OUTPUT_ENTWINED).outputToAllCharPipes(inputASegment.concat(outputdelimiter));
				this.getOutputPorts().get(ID_OUTPUT_ENTWINED_CAPITALISED).outputToAllCharPipes(inputASegment.concat(outputdelimiter).toUpperCase());
			}
			
			// Check whether input B has more segments
			if (inputBScanner.hasNext()){
				// Determine next segment
				String inputBSegment = inputBScanner.next();
				// Write to outputs
				this.getOutputPorts().get(ID_OUTPUT_ENTWINED).outputToAllCharPipes(inputBSegment.concat(outputdelimiter));
				this.getOutputPorts().get(ID_OUTPUT_ENTWINED_CAPITALISED).outputToAllCharPipes(inputBSegment.concat(outputdelimiter).toUpperCase());
			}
			
			
			// If none of the inputs has any more segments, break the loop
			if (!(inputAScanner.hasNext() && inputBScanner.hasNext()))
				break;
		}

		/*
		 * Close input scanners. NOTE: A module should not attempt to close its
		 * inputs before the module providing it has done so itself! Please
		 * either leave open any readers that would close the underlying
		 * this.getInputPorts().get().getInputReader() (or getInputStream()
		 * respectively) or only do so after you can be sure that the providing
		 * module has already closed them (like in this instance).
		 */
		inputAScanner.close();
		inputBScanner.close();
		
		// Close outputs (important!)
		this.closeAllOutputs();
		
		
		
		// Done
		return true;
	}
	
	@Override
	public void applyProperties() throws Exception {
		
		// Set defaults for properties not yet set
		super.setDefaultsIfMissing();
		
		// Apply own properties
		this.inputdelimiter_a = this.getProperties().getProperty(PROPERTYKEY_DELIMITER_A, this.getPropertyDefaultValues().get(PROPERTYKEY_DELIMITER_A));
		this.inputdelimiter_b = this.getProperties().getProperty(PROPERTYKEY_DELIMITER_B, this.getPropertyDefaultValues().get(PROPERTYKEY_DELIMITER_B));
		this.outputdelimiter = this.getProperties().getProperty(PROPERTYKEY_DELIMITER_OUTPUT, this.getPropertyDefaultValues().get(PROPERTYKEY_DELIMITER_OUTPUT));
		
		// Apply parent object's properties (just the name variable actually)
		super.applyProperties();
	}

}<|MERGE_RESOLUTION|>--- conflicted
+++ resolved
@@ -29,11 +29,7 @@
 	private String inputdelimiter_b;
 	private String outputdelimiter;
 	
-<<<<<<< HEAD
-	private int someInteger = 13;
-=======
 	private int someInteger = 44;
->>>>>>> dc07491e
 
 	// Main method for stand-alone execution
 	public static void main(String[] args) throws Exception {
